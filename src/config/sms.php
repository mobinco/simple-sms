--- conflicted
+++ resolved
@@ -92,16 +92,13 @@
         'auth_token' => 'Your Token',
         'verify' => true,
     ],
-<<<<<<< HEAD
     'zenvia' => [
         'account_key' => 'Your Zenvia account key',
         'passcode' => 'Your code (password)',
         'callbackOption' => 'NONE',
     ],
-=======
     'infobip'=> [
          'username' => 'username of infobip',
          'password' => 'password of infobip'
     ]
->>>>>>> 0c2011cd
 ];