<?php

/**
    |--------------------------------------------------------------------------
    | Simple SMS
    |--------------------------------------------------------------------------
    | Driver
    |   Email:  The Email driver uses the Illuminate\Mail\Mailer instance to
    |           send SMS messages based on the carriers e-mail to SMS gateways.
    |           The Email driver will send messages out based on your Laravel
    |           mail settings.
    |   CallFire: https://www.callfire.com/
    |   EzTexting: https://www.eztexting.com/
    |   LabsMobile: http://www.labsmobile.com/
    |   Mozeo: https://www.mozeo.com/
    |   Nexmo: https://www.nexmo.com/
    |   Twilio: https://www.twilio.com/
    |   Zenvia: http://www.zenvia.com.br/
    |   Plivo:  https://www.plivo.com/
    |--------------------------------------------------------------------------
    | From
    |   Email:  The from address must be a valid email address.
    |   Twilio: The from address must be a verified phone number within Twilio.
    |   Zenvia: Any string, up to 20 chars.
    |--------------------------------------------------------------------------
    | CallFire
    |   App Login:     Your login settings. (https://www.callfire.com/ui/manage/access)
    |   App Password:  Your login password. (https://www.callfire.com/ui/manage/access)
    |--------------------------------------------------------------------------
    | EZTexting Additional Settings
    |   Username:  Your login username.
    |   Password:  Your login password.
    |--------------------------------------------------------------------------
    | LabsMobile
    |   Client:    Your client login. (https://websms.labsmobile.com/SY0204/parameters)
    |   Username:  Your login username.
    |   Password:  Your login password.
    |   Test:      Sends the message as a test if set to true.
    |--------------------------------------------------------------------------
    | Mozeo
    |   Company Key:  Your company key. (https://www.mozeo.com/mozeo/customer/platformdetails.php)
    |   Username:     Your username.  (https://www.mozeo.com/mozeo/customer/platformdetails.php)
    |   Password:     Your password.  (https://www.mozeo.com/mozeo/customer/platformdetails.php)
    |--------------------------------------------------------------------------
    | Nexmo
    |   API Key:     Your API key. (https://dashboard.nexmo.com/private/settings)
    |   API Secret:  Your API secret. (https://dashboard.nexmo.com/private/settings)
    |--------------------------------------------------------------------------
    | Twilio Additional Settings
    |   Account SID:  The Account SID associated with your Twilio account. (https://www.twilio.com/user/account/settings)
    |   Auth Token:   The Auth Token associated with your Twilio account. (https://www.twilio.com/user/account/settings)
    |   Verify:       Ensures extra security by checking if requests
    |                 are really coming from Twilio.
    |--------------------------------------------------------------------------
    | Zenvia
    |   Account key:    Your account key.
    |   Passcode:       Your code (password) set by the Zenvia Support Team.
    |   callbackOption: It's an API param that sets if Zenvia Servers should or should not send you the status
    |                   of SMS delivery. Valid options are: FINAL => for notification when SMS is delivered,
    |                   ALL => all notifications or NONE => disabled (default). Please, refer to
    |                   http://docs.zenviasms.apiary.io/reference/callbacks-da-api for more info.
    |--------------------------------------------------------------------------
<<<<<<< HEAD
    | Plivo Additional Settings
    |   Auth ID:        The Auth SID associated with your Plivo account.   (https://manage.plivo.com/dashboard/)
    |   Auth Token:     The Auth Token associated with your Plivo account. (https://manage.plivo.com/dashboard/)
=======
    | Flowroute
    |   Access Key:     Your API access key. (https://manage.flowroute.com/accounts/preferences/api/)
    |   Secret Key:  Your API secret key. (https://manage.flowroute.com/accounts/preferences/api/)
>>>>>>> b734b765
    |--------------------------------------------------------------------------
 */

return [
    'driver' => env('SMS_DRIVER','email'),

    'from' => env('SMS_FROM','Your Number or Email'),

    'callfire' => [
        'app_login' => env('CALLFIRE_LOGIN','Your CallFire API Login'),
        'app_password' => env('CALLFIRE_PASSWORD','Your CallFire API Password'),
    ],

    'eztexting' => [
        'username' => env('EZTEXTING_USERNAME','Your EZTexting Username'),
        'password' => env('EZTEXTING_PASSWORD','Your EZTexting Password'),
    ],

    'labsmobile' => [
        'client' => env('LABSMOBILE_CLIENT_ID','Your client ID'),
        'username' => env('LABSMOBILE_USERNAME','Your Username'),
        'password' => env('LABSMOBILE_PASSWORD','Your Password'),
        'test' => false,
    ],

    'mozeo' => [
        'company_key' => env('MOZEO_COMPANY_KEY','Your Mozeo Company Key'),
        'username' => env('MOZEO_USERNAME','Your Mozeo Username'),
        'password' => env('MOZEO_PASSWORD','Your Mozeo Password'),
    ],

    'nexmo' => [
        'api_key' => env('NEXMO_KEY','Your Nexmo api key'),
        'api_secret' => env('NEXMO_SECRET','Your Nexmo api secret'),
    ],

    'twilio' => [
        'account_sid' => env('TWILIO_SID','Your SID'),
        'auth_token' => env('TWILIO_TOKEN','Your Token'),
        'verify' => true,
    ],

    'zenvia' => [
        'account_key' => env('ZENVIA_KEY','Your Zenvia account key'),
        'passcode' => env('ZENVIA_PASSCODE','Your code (password)'),
        'callbackOption' => 'NONE',
    ],
<<<<<<< HEAD
    'infobip'=> [
         'username' => 'username of infobip',
         'password' => 'password of infobip'
    ],
    'plivo' => [
        'authId' => env('PLIVO_AUTH_ID','Your Plivo Auth Id'),
        'authToken' => env('PLIVO_AUTH_TOKEN','Your Plivo Auth Token')
=======
    'flowroute' => [
        'access_key' => 'Your Flowroute access key',
        'secret_key' => 'Your Flowroute secret key'
>>>>>>> b734b765
    ],
];<|MERGE_RESOLUTION|>--- conflicted
+++ resolved
@@ -1,76 +1,4 @@
 <?php
-
-/**
-    |--------------------------------------------------------------------------
-    | Simple SMS
-    |--------------------------------------------------------------------------
-    | Driver
-    |   Email:  The Email driver uses the Illuminate\Mail\Mailer instance to
-    |           send SMS messages based on the carriers e-mail to SMS gateways.
-    |           The Email driver will send messages out based on your Laravel
-    |           mail settings.
-    |   CallFire: https://www.callfire.com/
-    |   EzTexting: https://www.eztexting.com/
-    |   LabsMobile: http://www.labsmobile.com/
-    |   Mozeo: https://www.mozeo.com/
-    |   Nexmo: https://www.nexmo.com/
-    |   Twilio: https://www.twilio.com/
-    |   Zenvia: http://www.zenvia.com.br/
-    |   Plivo:  https://www.plivo.com/
-    |--------------------------------------------------------------------------
-    | From
-    |   Email:  The from address must be a valid email address.
-    |   Twilio: The from address must be a verified phone number within Twilio.
-    |   Zenvia: Any string, up to 20 chars.
-    |--------------------------------------------------------------------------
-    | CallFire
-    |   App Login:     Your login settings. (https://www.callfire.com/ui/manage/access)
-    |   App Password:  Your login password. (https://www.callfire.com/ui/manage/access)
-    |--------------------------------------------------------------------------
-    | EZTexting Additional Settings
-    |   Username:  Your login username.
-    |   Password:  Your login password.
-    |--------------------------------------------------------------------------
-    | LabsMobile
-    |   Client:    Your client login. (https://websms.labsmobile.com/SY0204/parameters)
-    |   Username:  Your login username.
-    |   Password:  Your login password.
-    |   Test:      Sends the message as a test if set to true.
-    |--------------------------------------------------------------------------
-    | Mozeo
-    |   Company Key:  Your company key. (https://www.mozeo.com/mozeo/customer/platformdetails.php)
-    |   Username:     Your username.  (https://www.mozeo.com/mozeo/customer/platformdetails.php)
-    |   Password:     Your password.  (https://www.mozeo.com/mozeo/customer/platformdetails.php)
-    |--------------------------------------------------------------------------
-    | Nexmo
-    |   API Key:     Your API key. (https://dashboard.nexmo.com/private/settings)
-    |   API Secret:  Your API secret. (https://dashboard.nexmo.com/private/settings)
-    |--------------------------------------------------------------------------
-    | Twilio Additional Settings
-    |   Account SID:  The Account SID associated with your Twilio account. (https://www.twilio.com/user/account/settings)
-    |   Auth Token:   The Auth Token associated with your Twilio account. (https://www.twilio.com/user/account/settings)
-    |   Verify:       Ensures extra security by checking if requests
-    |                 are really coming from Twilio.
-    |--------------------------------------------------------------------------
-    | Zenvia
-    |   Account key:    Your account key.
-    |   Passcode:       Your code (password) set by the Zenvia Support Team.
-    |   callbackOption: It's an API param that sets if Zenvia Servers should or should not send you the status
-    |                   of SMS delivery. Valid options are: FINAL => for notification when SMS is delivered,
-    |                   ALL => all notifications or NONE => disabled (default). Please, refer to
-    |                   http://docs.zenviasms.apiary.io/reference/callbacks-da-api for more info.
-    |--------------------------------------------------------------------------
-<<<<<<< HEAD
-    | Plivo Additional Settings
-    |   Auth ID:        The Auth SID associated with your Plivo account.   (https://manage.plivo.com/dashboard/)
-    |   Auth Token:     The Auth Token associated with your Plivo account. (https://manage.plivo.com/dashboard/)
-=======
-    | Flowroute
-    |   Access Key:     Your API access key. (https://manage.flowroute.com/accounts/preferences/api/)
-    |   Secret Key:  Your API secret key. (https://manage.flowroute.com/accounts/preferences/api/)
->>>>>>> b734b765
-    |--------------------------------------------------------------------------
- */
 
 return [
     'driver' => env('SMS_DRIVER','email'),
@@ -116,7 +44,6 @@
         'passcode' => env('ZENVIA_PASSCODE','Your code (password)'),
         'callbackOption' => 'NONE',
     ],
-<<<<<<< HEAD
     'infobip'=> [
          'username' => 'username of infobip',
          'password' => 'password of infobip'
@@ -124,10 +51,9 @@
     'plivo' => [
         'authId' => env('PLIVO_AUTH_ID','Your Plivo Auth Id'),
         'authToken' => env('PLIVO_AUTH_TOKEN','Your Plivo Auth Token')
-=======
+    ],
     'flowroute' => [
         'access_key' => 'Your Flowroute access key',
         'secret_key' => 'Your Flowroute secret key'
->>>>>>> b734b765
     ],
 ];