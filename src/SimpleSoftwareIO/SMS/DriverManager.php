--- conflicted
+++ resolved
@@ -5,20 +5,14 @@
 use GuzzleHttp\Client;
 use Illuminate\Support\Manager;
 use SimpleSoftwareIO\SMS\Drivers\EmailSMS;
-<<<<<<< HEAD
-=======
 use SimpleSoftwareIO\SMS\Drivers\EZTextingSMS;
 use SimpleSoftwareIO\SMS\Drivers\InfobipSMS;
 use SimpleSoftwareIO\SMS\Drivers\LabsMobileSMS;
 use SimpleSoftwareIO\SMS\Drivers\MozeoSMS;
->>>>>>> 0c2011cd
 use SimpleSoftwareIO\SMS\Drivers\NexmoSMS;
-use SimpleSoftwareIO\SMS\Drivers\MozeoSMS;
 use SimpleSoftwareIO\SMS\Drivers\TwilioSMS;
 use SimpleSoftwareIO\SMS\Drivers\ZenviaSMS;
 use SimpleSoftwareIO\SMS\Drivers\CallFireSMS;
-use SimpleSoftwareIO\SMS\Drivers\EZTextingSMS;
-use SimpleSoftwareIO\SMS\Drivers\LabsMobileSMS;
 
 class DriverManager extends Manager
 {
@@ -165,28 +159,32 @@
         );
     }
 
-<<<<<<< HEAD
     /**
      * Create an instance of the Zenvia driver.
      *
      * @return ZenviaSMS
      */
-    protected function createZenviaDriver()
-    {
-        $config = $this->app['config']->get('sms.zenvia', []);
+     protected function createZenviaDriver()
+     {
+         $config = $this->app['config']->get('sms.zenvia', []);
+         $provider = new ZenviaSMS(
+             new Client(),
+             $config['account_key'],
+             $config['passcode'],
+             $config['callbackOption']
+         );
+         return $provider;
+     }
 
-        $provider = new ZenviaSMS(
-            new Client(),
-            $config['account_key'],
-            $config['passcode'],
-            $config['callbackOption']
-        );
-=======
+    /**
+     * Create an instance of the InfoBip driver.
+     *
+     * @return InfoBip
+     */
     protected function createInfobipDriver()
     {
         $config = $this->app['config']->get('sms.infobip', []);
         $provider = new InfobipSMS(new \infobip\SmsClient($config['username'], $config['password']));
->>>>>>> 0c2011cd
 
         return $provider;
     }
